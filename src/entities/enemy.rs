--- conflicted
+++ resolved
@@ -1,5 +1,4 @@
 /// An existential horror brought to life by the complexities of ECS.
-<<<<<<< HEAD
 //use amethyst::{
 //    ecs::prelude::{Component, DenseVecStorage},
 //    derive::PrefabData,
@@ -7,25 +6,18 @@
 //};
 
 use amethyst_rendy::sprite::prefab::{SpriteRenderPrefab,SpriteSheetPrefab};
-use amethyst::core::Transform;
 use amethyst::{
     assets::{
-        AssetStorage, Handle, Prefab, PrefabData, PrefabLoader, PrefabLoaderSystemDesc,
-        ProgressCounter, RonFormat,
+        PrefabData,
+        ProgressCounter,
     },
-    core::{Named, Parent},
     derive::PrefabData,
     ecs::{
-        storage::DenseVecStorage, Component, Entities, Entity, Join, ReadStorage, World,
+        storage::DenseVecStorage, Component, Entity,
         WriteStorage,
     },
-    prelude::*,
-    utils::application_root_dir,
     Error,
 };
-=======
-use amethyst::ecs::prelude::{Component, DenseVecStorage};
->>>>>>> e31b880b
 
 use serde::{Deserialize, Serialize};
 
