use nalgebra::{Isometry2, Vector2};
use ncollide2d::{
    bounding_volume::{self, BoundingVolume},
    shape::Cuboid,
};

use amethyst::{
    core::Transform,
    derive::SystemDesc,
    ecs::{Entities, Join, ReadStorage, System, SystemData, WriteStorage},
};

use crate::entities::{enemy::Enemy, laser::Laser};

//use log::info;

// big TODO: as this system gets more complicated, at some point it'll probably
// be worth using ncollide's broad phase collision
#[derive(SystemDesc)]
pub struct CollisionSystem;

impl<'s> System<'s> for CollisionSystem {
    type SystemData = (
        ReadStorage<'s, Transform>,
        WriteStorage<'s, Laser>,
        WriteStorage<'s, Enemy>,
        Entities<'s>,
    );

    fn run(&mut self, (transforms, lasers, enemies, entities): Self::SystemData) {
<<<<<<< HEAD
        for (entity_a, laser_a, transform_a) in (&entities, &lasers, &transforms).join() {

            /*
            * Initialize the shapes.
            */
=======
        for (_entity_a, _laser_a, transform_a) in (&entities, &lasers, &transforms).join() {
            /*
             * Initialize the shapes.
             */
>>>>>>> e31b880b
            // this is for a laser much larger than ours. agh.
            // the x, y should be the half length along the x and y axes, respectively
            // for a ball type you'd use a radius instead. this creates a representation of
            // the shape and a size of the shape, but *not* positioning of any kind
            // this number should be in a config somewhere... it's the pixel width 7 and height 1,
            // both scaled by 5, and then divided in two to get the half length
            let laser_cube = Cuboid::new(Vector2::new(17.5, 2.5));
<<<<<<< HEAD
    
            // next we need to create an isometry representation of the position, which for 2d
            // ncollide is a vector of the x and y coordinates and a rotation (zero() for no rotation).
            // the actual rotation is available via some_transform.isometry(), but 
            let laser_cube_pos = Isometry2::new(
                Vector2::new(transform_a.translation().x, transform_a.translation().y),
                nalgebra::zero()
            );

            // a bounding volume is the combination of a shape and a position
            let aabb_cube1 = bounding_volume::aabb(&laser_cube, &laser_cube_pos);

            for (entity_b, enemy_b, transform_b) in (&entities, &enemies, &transforms).join() {

                let enemy_cube = Cuboid::new(Vector2::new(70.0, 70.0));
                let enemy_cube_pos = Isometry2::new(
                    Vector2::new(transform_b.translation().x, transform_b.translation().y),
                    nalgebra::zero()
                );

                /*
                * Compute their axis-aligned bounding boxes.
                */
                let aabb_cube2 = bounding_volume::aabb(&enemy_cube, &enemy_cube_pos);


                // optional logging to check coordinates
                //info!("aab1: {:?} AND aab2: {:?}", &aabb_cube1, &aabb_cube2);
                //info!("does it collide? {:?}", aabb_cube1.intersects(&aabb_cube2));
                if aabb_cube1.intersects(&aabb_cube2) {
                    // this should be a call to some enemy method for reducing health
                    entities.delete(entity_b);

                    // we should probably destroy the laser too
                    entities.delete(entity_a);
=======

            // next we need to create an isometry representation of the position, which for 2d
            // ncollide is a vector of the x and y coordinates and a rotation (zero() for no rotation).
            // the actual rotation is available via some_transform.isometry(), but
            let laser_cube_pos = Isometry2::new(
                Vector2::new(transform_a.translation().x, transform_a.translation().y),
                nalgebra::zero(),
            );

            // a bounding volume is the combination of a shape and a position
            let aabb_cube1 = bounding_volume::aabb(&laser_cube, &laser_cube_pos);

            for (entity_b, _enemy_b, transform_b) in (&entities, &enemies, &transforms).join() {
                let enemy_cube = Cuboid::new(Vector2::new(70.0, 70.0));
                let enemy_cube_pos = Isometry2::new(
                    Vector2::new(transform_b.translation().x, transform_b.translation().y),
                    nalgebra::zero(),
                );

                /*
                 * Compute their axis-aligned bounding boxes.
                 */
                let aabb_cube2 = bounding_volume::aabb(&enemy_cube, &enemy_cube_pos);

                // optional logging to check coordinates
                //info!("aab1: {:?} AND aab2: {:?}", &aabb_cube1, &aabb_cube2);
                //info!("does it collide? {:?}", aabb_cube1.intersects(&aabb_cube2));
                if aabb_cube1.intersects(&aabb_cube2) {
                    // this should be a call to some enemy method for reducing health
                    entities.delete(entity_b).unwrap();
>>>>>>> e31b880b
                }
            }
        }
    }
}<|MERGE_RESOLUTION|>--- conflicted
+++ resolved
@@ -28,18 +28,10 @@
     );
 
     fn run(&mut self, (transforms, lasers, enemies, entities): Self::SystemData) {
-<<<<<<< HEAD
-        for (entity_a, laser_a, transform_a) in (&entities, &lasers, &transforms).join() {
-
-            /*
-            * Initialize the shapes.
-            */
-=======
-        for (_entity_a, _laser_a, transform_a) in (&entities, &lasers, &transforms).join() {
+        for (entity_a, _laser_a, transform_a) in (&entities, &lasers, &transforms).join() {
             /*
              * Initialize the shapes.
              */
->>>>>>> e31b880b
             // this is for a laser much larger than ours. agh.
             // the x, y should be the half length along the x and y axes, respectively
             // for a ball type you'd use a radius instead. this creates a representation of
@@ -47,7 +39,6 @@
             // this number should be in a config somewhere... it's the pixel width 7 and height 1,
             // both scaled by 5, and then divided in two to get the half length
             let laser_cube = Cuboid::new(Vector2::new(17.5, 2.5));
-<<<<<<< HEAD
     
             // next we need to create an isometry representation of the position, which for 2d
             // ncollide is a vector of the x and y coordinates and a rotation (zero() for no rotation).
@@ -60,7 +51,7 @@
             // a bounding volume is the combination of a shape and a position
             let aabb_cube1 = bounding_volume::aabb(&laser_cube, &laser_cube_pos);
 
-            for (entity_b, enemy_b, transform_b) in (&entities, &enemies, &transforms).join() {
+            for (entity_b, _enemy_b, transform_b) in (&entities, &enemies, &transforms).join() {
 
                 let enemy_cube = Cuboid::new(Vector2::new(70.0, 70.0));
                 let enemy_cube_pos = Isometry2::new(
@@ -79,42 +70,10 @@
                 //info!("does it collide? {:?}", aabb_cube1.intersects(&aabb_cube2));
                 if aabb_cube1.intersects(&aabb_cube2) {
                     // this should be a call to some enemy method for reducing health
-                    entities.delete(entity_b);
+                    entities.delete(entity_b).unwrap();
 
                     // we should probably destroy the laser too
-                    entities.delete(entity_a);
-=======
-
-            // next we need to create an isometry representation of the position, which for 2d
-            // ncollide is a vector of the x and y coordinates and a rotation (zero() for no rotation).
-            // the actual rotation is available via some_transform.isometry(), but
-            let laser_cube_pos = Isometry2::new(
-                Vector2::new(transform_a.translation().x, transform_a.translation().y),
-                nalgebra::zero(),
-            );
-
-            // a bounding volume is the combination of a shape and a position
-            let aabb_cube1 = bounding_volume::aabb(&laser_cube, &laser_cube_pos);
-
-            for (entity_b, _enemy_b, transform_b) in (&entities, &enemies, &transforms).join() {
-                let enemy_cube = Cuboid::new(Vector2::new(70.0, 70.0));
-                let enemy_cube_pos = Isometry2::new(
-                    Vector2::new(transform_b.translation().x, transform_b.translation().y),
-                    nalgebra::zero(),
-                );
-
-                /*
-                 * Compute their axis-aligned bounding boxes.
-                 */
-                let aabb_cube2 = bounding_volume::aabb(&enemy_cube, &enemy_cube_pos);
-
-                // optional logging to check coordinates
-                //info!("aab1: {:?} AND aab2: {:?}", &aabb_cube1, &aabb_cube2);
-                //info!("does it collide? {:?}", aabb_cube1.intersects(&aabb_cube2));
-                if aabb_cube1.intersects(&aabb_cube2) {
-                    // this should be a call to some enemy method for reducing health
-                    entities.delete(entity_b).unwrap();
->>>>>>> e31b880b
+                    entities.delete(entity_a).unwrap();
                 }
             }
         }
